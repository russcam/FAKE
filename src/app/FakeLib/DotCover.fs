﻿/// Contains a task which can be used to run [DotCover](http://www.jetbrains.com/dotcover/) on .NET assemblies.
module Fake.DotCover

open Fake
open System
open System.IO
open System.Text
open Fake.Testing.XUnit2
open Fake.MSTest

type DotCoverReportType = 
  | Html = 0
  | Json = 1
  | Xml = 2
  | NDependXml = 3

/// The dotCover parameter type for running coverage
type DotCoverParams = 
    { ToolPath: string
      WorkingDir: string
      TargetExecutable: string
      TargetArguments: string
      TargetWorkingDir: string
      Output: string
      Filters: string
<<<<<<< HEAD
      ErrorLevel: TestRunnerErrorLevel
=======
      AttributeFilters: string
>>>>>>> 494c549c
      CustomParameters: string }

/// The dotCover default parameters
let DotCoverDefaults = 
    { ToolPath = findToolInSubPath "dotCover.exe" (currentDirectory @@ "tools" @@ "DotCover")
      WorkingDir = ""
      TargetExecutable = ""
      TargetArguments = ""
      TargetWorkingDir = ""
      Filters = ""
      AttributeFilters = ""
      Output = "dotCoverSnapshot.dcvr"
      CustomParameters = "" 
      ErrorLevel = ErrorLevel.Error} 

type DotCoverMergeParams = 
    { ToolPath: string
      WorkingDir: string
      Source: string list
      Output: string
      TempDir: string
      CustomParameters: string }

let DotCoverMergeDefaults =
     { ToolPath = findToolInSubPath "dotCover.exe" (currentDirectory @@ "tools" @@ "DotCover")
       WorkingDir = ""
       Source = []
       Output = "dotCoverSnapshot.dcvr"
       TempDir = ""
       CustomParameters = "" }

type DotCoverReportParams = 
    { ToolPath: string
      WorkingDir: string
      Source: string
      Output: string
      ReportType: DotCoverReportType
      CustomParameters: string }
      
let DotCoverReportDefaults : DotCoverReportParams =
     { ToolPath = findToolInSubPath "dotCover.exe" (currentDirectory @@ "tools" @@ "DotCover")
       WorkingDir = ""
       Source = ""
       Output = "dotCoverReport.xml"
       ReportType = DotCoverReportType.Xml
       CustomParameters = "" }

let buildDotCoverArgs parameters =
    new StringBuilder()
    |> append "cover"
    |> appendIfNotNullOrEmpty parameters.TargetExecutable "/TargetExecutable="
    |> appendIfNotNullOrEmpty (parameters.TargetArguments.Trim()) "/TargetArguments="
    |> appendIfNotNullOrEmpty parameters.TargetWorkingDir "/TargetWorkingDir="
    |> appendIfNotNullOrEmpty parameters.Filters "/Filters="
    |> appendIfNotNullOrEmpty parameters.AttributeFilters "/AttributeFilters="
    |> appendIfNotNullOrEmpty parameters.Output "/Output="
    |> appendWithoutQuotes parameters.CustomParameters
    |> toText

let buildDotCoverMergeArgs (parameters:DotCoverMergeParams) =
    new StringBuilder()
    |> append "merge"
    |> appendIfNotNullOrEmpty (parameters.Source |> String.concat ";") "/Source="
    |> appendIfNotNullOrEmpty parameters.Output "/Output="
    |> appendIfNotNullOrEmpty parameters.TempDir "/TempDir="
    |> appendWithoutQuotes parameters.CustomParameters
    |> toText
    
let buildDotCoverReportArgs parameters =
    new StringBuilder()
    |> append "report"
    |> appendIfNotNullOrEmpty parameters.Source "/Source="
    |> appendIfNotNullOrEmpty parameters.Output "/Output="
    |> appendIfNotNullOrEmpty (parameters.ReportType.ToString()) "/ReportType="
    |> appendWithoutQuotes parameters.CustomParameters
    |> toText


let getWorkingDir workingDir =
    Seq.find isNotNullOrEmpty [workingDir; environVar("teamcity.build.workingDir"); "."]
    |> Path.GetFullPath

let buildParamsAndExecute parameters buildArguments toolPath workingDir failBuild =
    let args = buildArguments parameters
    trace (toolPath + " " + args)
    let result = ExecProcess (fun info ->  
              info.FileName <- toolPath
              info.WorkingDirectory <- getWorkingDir workingDir
              info.Arguments <- args) TimeSpan.MaxValue
    let ExitCodeForFailedTests = -3
    if (result = ExitCodeForFailedTests && not failBuild) then 
        trace (sprintf "DotCover %s exited with errorcode %d" toolPath result)
    else if (result = ExitCodeForFailedTests && failBuild) then 
        failwithf "Failing tests, use ErrorLevel.DontFailBuild to ignore failing tests. Exited %s with errorcode %d" toolPath result
    else if (result <> 0) then 
        failwithf "Error running %s with exitcode %d" toolPath result
    else 
        trace (sprintf "DotCover exited successfully")

/// Runs the dotCover "cover" command, using a target executable (such as NUnit or MSpec) and generates a snapshot file.
///
/// ## Parameters
///
///  - `setParams` - Function used to overwrite the dotCover default parameters.
let DotCover (setParams: DotCoverParams -> DotCoverParams) =
    let parameters = (DotCoverDefaults |> setParams)
    buildParamsAndExecute parameters buildDotCoverArgs parameters.ToolPath parameters.WorkingDir (parameters.ErrorLevel <> ErrorLevel.DontFailBuild)

/// Runs the dotCover "merge" command. This combines dotCover snaphots into a single
/// snapshot, enabling you to merge test coverage from multiple test running frameworks
/// ## Parameters
///
///  - `setParams` - Function used to overwrite the dotCover merge default parameters.
///
/// ## Sample
///
///     DotCoverMerge (fun p -> { p with 
///                         Source = [artifactsDir @@ "NUnitDotCoverSnapshot.dcvr"
///                                   artifactsDir @@ "MSpecDotCoverSnapshot.dcvr"]
///                         Output = artifactsDir @@ "dotCoverSnapshot.dcvr" }) 
let DotCoverMerge (setParams: DotCoverMergeParams -> DotCoverMergeParams) =
    let parameters = (DotCoverMergeDefaults |> setParams)
    buildParamsAndExecute parameters buildDotCoverMergeArgs parameters.ToolPath parameters.WorkingDir false 
   
/// Runs the dotCover "report" command. This generates a report from a dotCover snapshot
/// ## Parameters
///
///  - `setParams` - Function used to overwrite the dotCover report default parameters.
///
/// ## Sample
///
///     DotCoverReport (fun p -> { p with 
///                         Source = artifactsDir @@ "dotCoverSnapshot.dcvr"
///                         Output = artifactsDir @@ "dotCoverReport.xml"
///                         ReportType = DotCoverReportType.Xml })
let DotCoverReport (setParams: DotCoverReportParams -> DotCoverReportParams) =
    let parameters = (DotCoverReportDefaults |> setParams)
    buildParamsAndExecute parameters buildDotCoverReportArgs parameters.ToolPath parameters.WorkingDir

/// Runs the dotCover "cover" command against the NUnit test runner.
/// ## Parameters
///
///  - `setDotCoverParams` - Function used to overwrite the dotCover report default parameters.
///  - `setNUnitParams` - Function used to overwrite the NUnit default parameters.
///
/// ## Sample
///
///     !! (buildDir @@ buildMode @@ "/*.Unit.Tests.dll") 
///         |> DotCoverNUnit 
///             (fun dotCoverOptions -> { dotCoverOptions with 
///                     Output = artifactsDir @@ "NUnitDotCoverSnapshot.dcvr" }) 
///             (fun nUnitOptions -> { nUnitOptions with
///                     DisableShadowCopy = true })
let DotCoverNUnit (setDotCoverParams: DotCoverParams -> DotCoverParams) (setNUnitParams: NUnitParams -> NUnitParams) (assemblies: string seq) =
    let assemblies = assemblies |> Seq.toArray
    let details =  assemblies |> separated ", "
    traceStartTask "DotCoverNUnit" details

    let parameters = NUnitDefaults |> setNUnitParams
    let args = buildNUnitdArgs parameters assemblies
    
    DotCover (fun p ->
                  {p with
                     TargetExecutable = parameters.ToolPath @@ parameters.ToolName
                     TargetArguments = args
                  } |> setDotCoverParams)

    traceEndTask "DotCoverNUnit" details

/// Runs the dotCover "cover" command against the XUnit2 test runner.
/// ## Parameters
///
///  - `setDotCoverParams` - Function used to overwrite the dotCover report default parameters.
///  - `setXUnit2Params` - Function used to overwrite the XUnit2 default parameters.
///
/// ## Sample
///
///     !! (buildDir @@ buildMode @@ "/*.Unit.Tests.dll") 
///         |> DotCoverXUnit2 
///             (fun  -> dotCoverOptions )
///             (fun nUnitOptions -> nUnitOptions) 
let DotCoverXUnit2 (setDotCoverParams: DotCoverParams -> DotCoverParams) (setXUnit2Params: XUnit2Params -> XUnit2Params) (assemblies: string seq) =
    let assemblies = assemblies |> Seq.toArray
    let details =  assemblies |> separated ", "
    traceStartTask "DotCoverXUnit2" details

    let parameters = XUnit2Defaults |> setXUnit2Params
    let args = buildXUnit2Args assemblies parameters 
    
    DotCover (fun p ->
                  {p with
                     TargetExecutable = parameters.ToolPath 
                     TargetArguments = args
                  } |> setDotCoverParams)

    traceEndTask "DotCoverXUnit2" details

/// Builds the command line arguments from the given parameter record and the given assemblies.
/// Runs all test assemblies in the same run for easier coverage management. 
/// [omit]
let internal buildMSTestArgsForDotCover parameters assemblies = 
    let testcontainers = assemblies |>  Array.map (fun a -> "/testcontainer:" + a) |> String.concat " "

    let testResultsFile = 
        if parameters.ResultsDir <> null then 
            sprintf @"%s\%s.trx" parameters.ResultsDir (DateTime.Now.ToString("yyyyMMdd-HHmmss.ff"))
        else null
    new StringBuilder()
    |> appendWithoutQuotesIfNotNull testcontainers ""
    |> appendWithoutQuotesIfNotNull parameters.Category "/category:"
    |> appendWithoutQuotesIfNotNull parameters.TestMetadataPath "/testmetadata:"
    |> appendWithoutQuotesIfNotNull parameters.TestSettingsPath "/testsettings:"
    |> appendWithoutQuotesIfNotNull testResultsFile "/resultsfile:"
    |> appendIfTrueWithoutQuotes parameters.NoIsolation "/noisolation"
    |> toText

/// Runs the dotCover "cover" command against the MSTest test runner.
/// ## Parameters
///
///  - `setDotCoverParams` - Function used to overwrite the dotCover report default parameters.
///  - `setMSTestParams` - Function used to overwrite the MSTest default parameters.
///
/// ## Sample
///
///     !! (buildDir @@ buildMode @@ "/*.Unit.Tests.dll") 
///         |> MSTest 
///             (fun  -> dotCoverOptions )
///             (fun MSTestOptions -> MSTestOptions) 
let DotCoverMSTest (setDotCoverParams: DotCoverParams -> DotCoverParams) (setMSTestParams: MSTestParams -> MSTestParams) (assemblies: string seq) =
    let assemblies = assemblies |> Seq.toArray
    let details =  assemblies |> separated ", "
    traceStartTask "DotCoverMSTest " details

    let parameters = MSTestDefaults |> setMSTestParams
    let args = buildMSTestArgsForDotCover parameters assemblies
    
    DotCover (fun p ->
                  {p with
                     TargetExecutable = parameters.ToolPath 
                     TargetArguments = args
                  } |> setDotCoverParams)

    traceEndTask "DotCoverMSTest" details

/// Runs the dotCover "cover" command against the MSpec test runner.
/// ## Parameters
///
///  - `setDotCoverParams` - Function used to overwrite the dotCover report default parameters.
///  - `setMSpecParams` - Function used to overwrite the MSpec default parameters.
///
/// ## Sample
///
///     !! (buildDir @@ buildMode @@ "/*.Unit.Tests.dll") 
///         |> DotCoverMSpec 
///             (fun dotCoverOptions -> { dotCoverOptions with 
///                     Output = artifactsDir @@ "MSpecDotCoverSnapshot.dcvr" }) 
///             (fun mSpecOptions -> { mSpecOptions with
///                     Silent = true })
let DotCoverMSpec (setDotCoverParams: DotCoverParams -> DotCoverParams) (setMSpecParams: MSpecParams -> MSpecParams) (assemblies: string seq) =
    let assemblies = assemblies |> Seq.toArray
    let details =  assemblies |> separated ", "
    traceStartTask "DotCoverMSpec" details

    let parameters = MSpecDefaults |> setMSpecParams            
   
    let args = buildMSpecArgs parameters assemblies
    
    DotCover (fun p ->
                  {p with
                     TargetExecutable = parameters.ToolPath
                     TargetArguments = args
                  } |> setDotCoverParams)

    traceEndTask "DotCoverMSpec" details<|MERGE_RESOLUTION|>--- conflicted
+++ resolved
@@ -23,11 +23,8 @@
       TargetWorkingDir: string
       Output: string
       Filters: string
-<<<<<<< HEAD
       ErrorLevel: TestRunnerErrorLevel
-=======
       AttributeFilters: string
->>>>>>> 494c549c
       CustomParameters: string }
 
 /// The dotCover default parameters
