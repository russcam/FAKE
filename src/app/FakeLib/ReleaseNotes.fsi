--- conflicted
+++ resolved
@@ -1,9 +1,4 @@
-<<<<<<< HEAD
-﻿
-module Fake.ReleaseNotes
-=======
 ﻿namespace Fake
->>>>>>> 938fe5a1
 
 type ReleaseNotes =
     { AssemblyVersion: string
