--- conflicted
+++ resolved
@@ -53,11 +53,7 @@
 /// according to the rules described in the [SemVer docs](http://semver.org/).
 /// ## Sample
 ///
-<<<<<<< HEAD
 ///     parse "1.0.0-rc.1"   < parse "1.0.0"      // true
-=======
-///     parse "1.0.0-rc.1"   <  parse "1.0.0"     // true
->>>>>>> 1fd9b6a3
 ///     parse "1.2.3-alpha"  > parse "1.2.2"      // true
 ///     parse "1.5.0-beta.2" > parse "1.5.0-rc.1" // false
 let parse version =
