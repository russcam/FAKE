﻿[<AutoOpen>]
/// Contains functions which can be used to start other tools.
module Fake.ProcessHelper

open System
open System.ComponentModel
open System.Diagnostics
open System.IO
open System.Threading
open System.Collections.Generic

let startedProcesses = HashSet()
let start (proc:Process) =
    proc.Start() |> ignore
    startedProcesses.Add proc.Id |> ignore

/// [omit]
let mutable redirectOutputToTrace = false 

/// [omit]
let mutable enableProcessTracing = true

/// A record type which captures console messages
type ConsoleMessage = {
    IsError : bool
    Message : string
    Timestamp : DateTimeOffset }

/// A process result including error code, message log and errors.
type ProcessResult = {
    ExitCode : int
    Messages : List<string>
    Errors : List<string> }
    with
      member x.OK = x.ExitCode = 0
      static member New exitCode messages errors = { ExitCode = exitCode; Messages = messages; Errors = errors }

/// Runs the given process and returns the exit code.
/// ## Parameters
///
///  - `configProcessStartInfoF` - A function which overwrites the default ProcessStartInfo.
///  - `timeOut` - The timeout for the process.
///  - `silent` - If this flag is set then the process output is redirected to the given output functions `errorF` and `messageF`.
///  - `errorF` - A function which will be called with the error log.
///  - `messageF` - A function which will be called with the message log.
let ExecProcessWithLambdas configProcessStartInfoF (timeOut:TimeSpan) silent errorF messageF =
    use proc = new Process()
    proc.StartInfo.UseShellExecute <- false
    configProcessStartInfoF proc.StartInfo
    platformInfoAction proc.StartInfo
    if isNullOrEmpty proc.StartInfo.WorkingDirectory |> not then
        if Directory.Exists proc.StartInfo.WorkingDirectory |> not then
            failwithf "Start of process %s failed. WorkingDir %s does not exist." proc.StartInfo.FileName proc.StartInfo.WorkingDirectory

    if silent then
        proc.StartInfo.RedirectStandardOutput <- true
        proc.StartInfo.RedirectStandardError <- true

        proc.ErrorDataReceived.Add (fun d -> if d.Data <> null then errorF d.Data)
        proc.OutputDataReceived.Add (fun d -> if d.Data <> null then messageF d.Data)

    try
        if enableProcessTracing && (not <| proc.StartInfo.FileName.EndsWith "fsi.exe" ) then 
          tracefn "%s %s" proc.StartInfo.FileName proc.StartInfo.Arguments

        start proc
    with
    | exn -> failwithf "Start of process %s failed. %s" proc.StartInfo.FileName exn.Message

    if silent then
        proc.BeginErrorReadLine()
        proc.BeginOutputReadLine()     
  
    if timeOut = TimeSpan.MaxValue then
        proc.WaitForExit()
    else
        if not <| proc.WaitForExit(int timeOut.TotalMilliseconds) then
            try
                proc.Kill()
            with exn -> traceError <| sprintf "Could not kill process %s  %s after timeout." proc.StartInfo.FileName proc.StartInfo.Arguments
            failwithf "Process %s %s timed out." proc.StartInfo.FileName proc.StartInfo.Arguments
    
    proc.ExitCode

/// Runs the given process and returns the process result.
/// ## Parameters
///
///  - `configProcessStartInfoF` - A function which overwrites the default ProcessStartInfo.
///  - `timeOut` - The timeout for the process.
let ExecProcessAndReturnMessages configProcessStartInfoF timeOut =
    let errors = new List<_>()
    let messages = new List<_>()
    let exitCode = ExecProcessWithLambdas configProcessStartInfoF timeOut true (errors.Add) (messages.Add)    
    ProcessResult.New exitCode messages errors

/// Runs the given process and returns the process result.
/// ## Parameters
///
///  - `configProcessStartInfoF` - A function which overwrites the default ProcessStartInfo.
///  - `timeOut` - The timeout for the process.
let ExecProcessRedirected configProcessStartInfoF timeOut = 
    let messages = ref []
    let appendMessage isError msg = 
        messages := { IsError = isError; Message = msg; Timestamp = DateTimeOffset.UtcNow } :: !messages
    let exitCode = ExecProcessWithLambdas configProcessStartInfoF timeOut true (appendMessage true) (appendMessage false)    
    exitCode = 0, (!messages |> List.rev |> Seq.ofList)
 
/// Runs the given process and returns the exit code.
/// ## Parameters
///
///  - `configProcessStartInfoF` - A function which overwrites the default ProcessStartInfo.
///  - `timeOut` - The timeout for the process.
///  - `silent` - If this flag is set then the process output is redicted to the trace.
/// [omit]
[<Obsolete>]
let execProcess2 configProcessStartInfoF timeOut silent = ExecProcessWithLambdas configProcessStartInfoF timeOut silent traceError trace  

/// Runs the given process and returns the exit code.
/// ## Parameters
///
///  - `configProcessStartInfoF` - A function which overwrites the default ProcessStartInfo.
///  - `timeOut` - The timeout for the process.
/// [omit]
[<Obsolete>]
let execProcessAndReturnExitCode configProcessStartInfoF timeOut = ExecProcessWithLambdas configProcessStartInfoF timeOut true traceError trace

/// Runs the given process and returns if the exit code was 0.
/// ## Parameters
///
///  - `configProcessStartInfoF` - A function which overwrites the default ProcessStartInfo.
///  - `timeOut` - The timeout for the process.
/// [omit]
[<Obsolete>]
let execProcess3 configProcessStartInfoF timeOut = ExecProcessWithLambdas configProcessStartInfoF timeOut true traceError trace = 0   

/// Runs the given process and returns the exit code.
/// ## Parameters
///
///  - `configProcessStartInfoF` - A function which overwrites the default ProcessStartInfo.
///  - `timeOut` - The timeout for the process.
let ExecProcess configProcessStartInfoF timeOut = ExecProcessWithLambdas configProcessStartInfoF timeOut redirectOutputToTrace traceError trace  

/// Runs the given process in an elevated context and returns the exit code.
/// ## Parameters
///
///  - `cmd` - The command which should be run in elavated context.
///  - `args` - The process arguments.
///  - `timeOut` - The timeout for the process.
let ExecProcessElevated cmd args timeOut = 
    ExecProcess (fun si -> 
                       si.Verb <- "runas"
                       si.Arguments <- args
                       si.FileName <- cmd
                       si.UseShellExecute <- true
                ) timeOut

    
  
/// Sets the environment Settings for the given startInfo.
/// Existing values will be overriden.
/// [omit]
let setEnvironmentVariables (startInfo:ProcessStartInfo) environmentSettings = 
    for key,value in environmentSettings do
        if startInfo.EnvironmentVariables.ContainsKey key then
            startInfo.EnvironmentVariables.[key] <- value
        else
            startInfo.EnvironmentVariables.Add(key, value)
          
/// Runs the given process and returns true if the exit code was 0.
/// [omit]
let execProcess configProcessStartInfoF timeOut = ExecProcess configProcessStartInfoF timeOut = 0

/// Starts the given process and returns immediatly.
let fireAndForget configProcessStartInfoF =
    use proc = new Process()
    proc.StartInfo.UseShellExecute <- false
    configProcessStartInfoF proc.StartInfo
  
    try
        start proc
    with
    | exn -> failwithf "Start of process %s failed. %s" proc.StartInfo.FileName exn.Message

/// Runs the given process, waits for its completion and returns if it succeeded.
let directExec configProcessStartInfoF =
    use proc = new Process()
    proc.StartInfo.UseShellExecute <- false
    configProcessStartInfoF proc.StartInfo
  
    try
        start proc
    with
    | exn -> failwithf "Start of process %s failed. %s" proc.StartInfo.FileName exn.Message
  
    proc.WaitForExit()
    
    proc.ExitCode = 0

/// Starts the given process and forgets about it.
let StartProcess configProcessStartInfoF =
   use proc = new Process()
   proc.StartInfo.UseShellExecute <- false
   configProcessStartInfoF proc.StartInfo
   start proc

/// Sends a command to a windows service.
let RunService command serviceName =
    tracefn "%s %s" command serviceName
    let proc = new Process()
    proc.StartInfo.FileName <- "sc";
    proc.StartInfo.Arguments <- sprintf "%s %s" command serviceName
    proc.StartInfo.RedirectStandardOutput <- true
    proc.StartInfo.UseShellExecute <- false
    start proc

/// Stops a windows service
let StopService serviceName = 
    stopService serviceName
    ensureServiceHasStopped serviceName (TimeSpan.FromMinutes 2.)

/// Starts a windows service
let StartService serviceName = 
    startService serviceName
    ensureServiceHasStarted serviceName (TimeSpan.FromMinutes 2.)

/// Adds quotes around the string
/// [omit]
let quote str = "\"" + str + "\""

/// Adds quotes around the string if needed
/// [omit]
let quoteIfNeeded str =
    if isNullOrEmpty str then
        ""
    elif str.Contains " " then
        quote str
    else
        str

/// Adds quotes and a blank around the string´.
/// [omit]
let toParam x = " " + quoteIfNeeded x
 
/// Use default Parameters
/// [omit]
let UseDefaults = id

/// [omit]
let stringParam(paramName,paramValue) = 
    if isNullOrEmpty paramValue then None else Some(paramName, quote paramValue)

/// [omit]
let multipleStringParams paramName =
    Seq.map (fun x -> stringParam(paramName,x)) >> Seq.toList

/// [omit]
let optionParam(paramName,paramValue) = 
    match paramValue with
    | Some x -> Some(paramName, x.ToString())
    | None -> None

/// [omit]
let boolParam(paramName,paramValue) = if paramValue then Some(paramName, null) else None

/// [omit]
let parametersToString flagPrefix delimiter parameters =
    parameters
      |> Seq.choose id
      |> Seq.map (fun (paramName,paramValue) -> 
            flagPrefix + paramName + 
                if isNullOrEmpty paramValue then "" else delimiter + paramValue)
      |> separated " "

/// Searches the given directories for all occurrences of the given file name
/// [omit]
let tryFindFile dirs file =
    let files = 
        dirs
          |> Seq.map 
               (fun (path:string) ->
                   let dir =
                     path
                       |> replace "[ProgramFiles]" ProgramFiles
                       |> replace "[ProgramFilesX86]" ProgramFilesX86
                       |> replace "[SystemRoot]" SystemRoot
                       |> directoryInfo
                   if not dir.Exists then "" else
                   let fi = dir.FullName @@ file |> fileInfo
                   if fi.Exists then fi.FullName else "")
          |> Seq.filter ((<>) "")
          |> Seq.cache

    if not (Seq.isEmpty files) then
        Some (Seq.head files)
    else
        None

/// Searches the given directories for the given file, failing if not found.
/// [omit]
let findFile dirs file =
    match tryFindFile dirs file with
    | Some found -> found
    | None -> failwithf "%s not found in %A." file dirs

/// Returns the AppSettings for the key - Splitted on ;
/// [omit]
let appSettings (key:string) (fallbackValue:string) =
    let value =
        let setting =
            try
                System.Configuration.ConfigurationManager.AppSettings.[key]
            with
            | exn -> ""
        
        if not (isNullOrWhiteSpace setting) then setting else fallbackValue

    value.Split([|';'|], StringSplitOptions.RemoveEmptyEntries)

/// Tries to find the tool via AppSettings. If no path has the right tool we are trying the PATH system variable.
/// [omit]
let tryFindPath settingsName fallbackValue tool = 
    let paths = appSettings settingsName fallbackValue
    tryFindFile paths tool

/// Tries to find the tool via AppSettings. If no path has the right tool we are trying the PATH system variable.
/// [omit]
let findPath settingsName fallbackValue tool =
    match tryFindPath settingsName fallbackValue tool with
    | Some file -> file
    | None -> tool

/// Parameter type for process execution.
type ExecParams = {
    /// The path to the executable, without arguments. 
    Program          : string
    /// The working directory for the program. Defaults to "".
    WorkingDirectory : string
    /// Command-line parameters in a string.
    CommandLine      : string
    /// Command-line argument pairs. The value will be quoted if it contains
    /// a string, and the result will be appended to the CommandLine property.
    /// If the key ends in a letter or number, a space will be inserted between
    /// the key and the value.
    Args             : (string * string) list
}

/// Default parameters for process execution.
let defaultParams = {
    Program          = ""
    WorkingDirectory = ""
    CommandLine      = ""
    Args             = []
}

let private formatArgs args =
    let delimit (str:string) =
        if isLetterOrDigit (str.Chars(str.Length - 1))
        then str + " " else str

    args
    |> Seq.map (fun (k, v) -> delimit k + quoteIfNeeded v)
    |> separated " "

/// See: http://stackoverflow.com/questions/2649161/need-help-regarding-async-and-fsi/
/// [omit]
let guard f (e:IEvent<'Del, 'Args>) = 
    let e = Event.map id e
    { new IEvent<'Args> with 
        member this.AddHandler d = 
            e.AddHandler d 
            f() //must call f here!
        member this.RemoveHandler d = e.RemoveHandler d
        member this.Subscribe observer = let rm = e.Subscribe observer in f(); rm }

/// Execute an external program asynchronously and return the exit code,
/// logging output and error messages to FAKE output. You can compose the result
/// with Async.Parallel to run multiple external programs at once, but be
/// sure that none of them depend on the output of another.
let asyncShellExec (args:ExecParams) = async {
    if isNullOrEmpty args.Program then
        invalidArg "args" "You must specify a program to run!"
    let commandLine = args.CommandLine + " " + formatArgs args.Args
    let info = ProcessStartInfo( args.Program, 
                                 UseShellExecute = false,
                                 RedirectStandardError = true,
                                 RedirectStandardOutput = true,
                                 WindowStyle = ProcessWindowStyle.Hidden,
                                 WorkingDirectory = args.WorkingDirectory,
                                 Arguments = commandLine )

    use proc = new Process(StartInfo = info, EnableRaisingEvents = true)
    proc.ErrorDataReceived.Add(fun e -> if e.Data <> null then traceError e.Data)
    proc.OutputDataReceived.Add(fun e -> if e.Data <> null then trace e.Data)
    
    let! exit = 
        proc.Exited 
        |> guard (fun () -> 
                    start proc
                    proc.BeginErrorReadLine()
                    proc.BeginOutputReadLine())
        |> Async.AwaitEvent
    
    return proc.ExitCode
}

/// Kills the given process
let kill (proc:Process) =
    tracefn "Trying to kill process %s (Id = %d)" proc.ProcessName proc.Id
    try proc.Kill() with 
    | exn -> ()

/// Kills all processes with the given id
let killProcessById id =
    Process.GetProcessById id
    |> kill

/// Returns all processes with the given name
let getProcessesByName (name:string) =
      Process.GetProcesses()
      |> Seq.filter (fun p -> p.ProcessName.ToLower().StartsWith(name.ToLower()))

/// Kills all processes with the given name
let killProcess name =
    tracefn "Searching for process with name = %s" name
<<<<<<< HEAD
    getProcessesByName name
=======
    Process.GetProcesses()
      |> Seq.filter (fun p -> not p.HasExited)
      |> Seq.filter (fun p -> p.ProcessName.ToLower().StartsWith(name.ToLower()))
>>>>>>> 32fd14ae
      |> Seq.iter kill

/// Kills the F# Interactive (FSI) process.
let killFSI() = killProcess "fsi.exe"

/// Kills the MSBuild process.
let killMSBuild() = killProcess "msbuild"

/// Kills all processes that are created by the FAKE build script.
let killAllCreatedProcesses() =
    let traced = ref false
    for id in startedProcesses do
        try
            let p = Process.GetProcessById id
            if !traced |> not then
                tracefn "Killing all processes that are created by FAKE and are still running."
                traced := true
            kill p
        with
        | exn -> ()
    startedProcesses.Clear()
    
/// Waits until the processes with the given name have stopped or fails after given timeout.
/// ## Parameters
///  - `name` - The name of the processes in question.
///  - `timeout` - The timespan to time out after.
let ensureProcessesHaveStopped name timeout =
    let endTime = DateTime.Now.Add timeout
    
    while DateTime.Now <= endTime && (getProcessesByName name <> Seq.empty) do
        tracefn "Waiting for %s to stop (Timeout: %A)" name endTime
        Thread.Sleep 1000

    if getProcessesByName name <> Seq.empty then 
        failwithf "The process %s has not stopped (check the logs for errors)" name

/// Execute an external program and return the exit code.
/// [omit]
let shellExec = asyncShellExec >> Async.RunSynchronously

/// Allows to exec shell operations synchronously and asynchronously.
type Shell() =
    static member private GetParams (cmd, ?args, ?dir) =
        let args = defaultArg args ""
        let dir = defaultArg dir (Directory.GetCurrentDirectory())
        { WorkingDirectory = dir
          Program = cmd
          CommandLine = args 
          Args = [] }
       
    /// Runs the given process, waits for it's completion and returns the exit code.
    /// ## Parameters
    ///
    ///  - `cmd` - The command which should be run in elavated context.
    ///  - `args` - The process arguments (optional).
    ///  - `directory` - The working directory (optional).
    static member Exec (cmd, ?args, ?dir) = 
        shellExec (Shell.GetParams(cmd, ?args = args, ?dir = dir))

    /// Runs the given process asynchronously.
    /// ## Parameters
    ///
    ///  - `cmd` - The command which should be run in elavated context.
    ///  - `args` - The process arguments (optional).
    ///  - `directory` - The working directory (optional).
    static member AsyncExec (cmd, ?args, ?dir) =
        asyncShellExec (Shell.GetParams(cmd, ?args = args, ?dir = dir))<|MERGE_RESOLUTION|>--- conflicted
+++ resolved
@@ -417,18 +417,13 @@
 /// Returns all processes with the given name
 let getProcessesByName (name:string) =
       Process.GetProcesses()
+      |> Seq.filter (fun p -> not p.HasExited)
       |> Seq.filter (fun p -> p.ProcessName.ToLower().StartsWith(name.ToLower()))
 
 /// Kills all processes with the given name
 let killProcess name =
     tracefn "Searching for process with name = %s" name
-<<<<<<< HEAD
     getProcessesByName name
-=======
-    Process.GetProcesses()
-      |> Seq.filter (fun p -> not p.HasExited)
-      |> Seq.filter (fun p -> p.ProcessName.ToLower().StartsWith(name.ToLower()))
->>>>>>> 32fd14ae
       |> Seq.iter kill
 
 /// Kills the F# Interactive (FSI) process.
