﻿<?xml version="1.0" encoding="utf-8"?>
<Project ToolsVersion="4.0" DefaultTargets="Build" xmlns="http://schemas.microsoft.com/developer/msbuild/2003">
  <PropertyGroup>
    <Configuration Condition=" '$(Configuration)' == '' ">Debug</Configuration>
    <Platform Condition=" '$(Platform)' == '' ">AnyCPU</Platform>
    <ProductVersion>8.0.30703</ProductVersion>
    <SchemaVersion>2.0</SchemaVersion>
    <ProjectGuid>{13d56521-772a-41db-9772-1da1a4aa8e3a}</ProjectGuid>
    <OutputType>Library</OutputType>
    <RootNamespace>FakeLib</RootNamespace>
    <AssemblyName>FakeLib</AssemblyName>
    <FileAlignment>512</FileAlignment>
    <Name>FakeLib</Name>
    <FscToolPath>..\..\..\tools\FSharp\</FscToolPath>
    <FscToolExe>Fsc.exe</FscToolExe>
  </PropertyGroup>
  <PropertyGroup Condition=" '$(Configuration)|$(Platform)' == 'Debug|AnyCPU' ">
    <DebugSymbols>true</DebugSymbols>
    <DebugType>full</DebugType>
    <Optimize>false</Optimize>
    <OutputPath>..\..\..\build\</OutputPath>
    <DefineConstants>TRACE;DEBUG</DefineConstants>
    <ErrorReport>prompt</ErrorReport>
    <WarningLevel>3</WarningLevel>
    <DocumentationFile>..\..\..\build\FakeLib.XML</DocumentationFile>
    <OtherFlags />
  </PropertyGroup>
  <PropertyGroup Condition=" '$(Configuration)|$(Platform)' == 'Release|AnyCPU' ">
    <DebugType>pdbonly</DebugType>
    <Optimize>true</Optimize>
    <OutputPath>..\..\..\build\</OutputPath>
    <DefineConstants>TRACE</DefineConstants>
    <ErrorReport>prompt</ErrorReport>
    <WarningLevel>3</WarningLevel>
    <DocumentationFile>..\..\..\build\FakeLib.XML</DocumentationFile>
  </PropertyGroup>
  <PropertyGroup Condition=" '$(Configuration)' == 'Release' ">
    <DocumentationFile>bin\Release\FakeLib.XML</DocumentationFile>
  </PropertyGroup>
  <PropertyGroup Condition=" '$(Configuration)' == 'Debug' ">
    <DocumentationFile>bin\Debug\FakeLib.xml</DocumentationFile>
    <OtherFlags>
    </OtherFlags>
    <DefineConstants>TRACE;DEBUG</DefineConstants>
  </PropertyGroup>
  <Import Project="..\..\..\tools\FSharp\Microsoft.FSharp.Targets" />
  <ItemGroup>
    <Compile Include="AssemblyInfo.fs" />
    <Compile Include="FSharpHelpers\SeqExtensions.fs" />
    <Compile Include="FSharpHelpers\OptionExtensions.fs" />
    <Compile Include="FSharpHelpers\AsyncHelper.fs" />
    <Compile Include="BuildException.fs" />
    <Compile Include="RegistryHelper.fs" />
    <Compile Include="FileSystemHelper.fs" />
    <Compile Include="StringHelper.fs" />
    <Compile Include="TemplateHelper.fs" />
    <Compile Include="EnvironmentHelper.fs" />
    <Compile Include="TimeoutHelper.fs" />
    <Compile Include="CacheHelper.fs" />
    <Compile Include="XMLHelper.fs" />
    <Compile Include="Json.fs" />
    <Compile Include="REST.fs" />
    <Compile Include="BuildServerHelper.fs" />
    <Compile Include="TraceListener.fs" />
    <Compile Include="TeamCityHelper.fs" />
    <Compile Include="TeamCityRESTHelper.fs" />
    <Compile Include="TraceHelper.fs" />
    <Compile Include="UnitTestHelper.fs" />
    <Compile Include="AssemblyInfoFile.fs" />
    <Compile Include="AssemblyInfoHelper.fs" />
    <Compile Include="ServiceControllerHelper.fs" />
    <Compile Include="FileSet.fs" />
    <Compile Include="ProcessHelper.fs" />
    <Compile Include="FXCopHelper.fs" />
    <Compile Include="NCoverHelper.fs" />
    <Compile Include="NUnitHelper.fs" />
    <Compile Include="XUnitHelper.fs" />
    <Compile Include="MSpecHelper.fs" />
<<<<<<< HEAD
    <Compile Include="FileSet.fs" />
    <Compile Include="MsBuildLogger.fs" />
=======
>>>>>>> f8f0af79
    <Compile Include="MSBuildHelper.fs" />
    <Compile Include="ZipHelper.fs" />
    <Compile Include="FileHelper.fs" />
    <Compile Include="FileUtils.fs" />
    <Compile Include="DocuHelper.fs" />
    <Compile Include="ILMergeHelper.fs" />
    <Compile Include="WiXHelper.fs" />
    <Compile Include="MSIHelper.fs" />
    <Compile Include="RegAsmHelper.fs" />
    <Compile Include="NuGetHelper.fs" />
    <Compile Include="RestorePackageHelper.fs" />
    <Compile Include="VSSHelper.fs" />
    <Compile Include="DynamicsNavHelper.fs" />
    <Compile Include="DynamicsNavFile.fs" />
    <Compile Include="SCPHelper.fs" />
    <Compile Include="XCopyHelper.fs" />
    <Compile Include="XpkgHelper.fs" />
    <Compile Include="MSBuild\SpecsRemovement.fs" />
    <Compile Include="Git\CommandHelper.fs" />
    <Compile Include="Git\Sha1.fs" />
    <Compile Include="Git\Repository.fs" />
    <Compile Include="Git\Submodule.fs" />
    <Compile Include="Git\Branches.fs" />
    <Compile Include="Git\Reset.fs" />
    <Compile Include="Git\Merge.fs" />
    <Compile Include="Git\Stash.fs" />
    <Compile Include="Git\SanityChecks.fs" />
    <Compile Include="Git\Information.fs" />
    <Compile Include="Git\FileStatus.fs" />
    <Compile Include="Git\Rebase.fs" />
    <Compile Include="Git\CommitMessage.fs" />
    <Compile Include="Git\Staging.fs" />
    <Compile Include="FSIHelper.fs" />
    <Compile Include="Boot.fs" />
    <Compile Include="MessageHelper.fs" />
    <Compile Include="HTMLHelpWorkShopHelper.fs" />
    <Compile Include="TargetHelper.fs" />
    <Compile Include="AdditionalSyntax.fs" />
    <Compile Include="HttpListenerHelper.fs" />
    <Compile Include="Deploy\HttpClientHelper.fs" />
    <Compile Include="Deploy\DeploymentHelper.fs" />
    <Compile Include="Deploy\DeploymentAgent.fs" />
    <Compile Include="PermissionsHelper.fs" />
    <Compile Include="SpecFlowHelper.fs" />
    <Compile Include="ConfigurationHelper.fs" />
    <Compile Include="OctoTools.fs" />
    <None Include="packages.config" />
    <None Include="packages.config" />
    <Compile Include="SignHelper.fs" />
    <Compile Include="MageHelper.fs" />
  </ItemGroup>
  <ItemGroup>
    <Reference Include="FSharp.Core, Version=4.3.0.0, Culture=neutral, PublicKeyToken=b03f5f7f11d50a3a">
      <HintPath>..\..\..\tools\FSharp\FSharp.Core.dll</HintPath>
      <Private>False</Private>
    </Reference>
    <Reference Include="ICSharpCode.SharpZipLib">
      <HintPath>..\..\..\lib\ICSharpCode.SharpZipLib.dll</HintPath>
    </Reference>
    <Reference Include="Microsoft.Build.Framework" />
    <Reference Include="Mono.Cecil">
      <HintPath>..\..\..\packages\Mono.Cecil.0.9.5.4\lib\net40\Mono.Cecil.dll</HintPath>
      <Private>True</Private>
    </Reference>
    <Reference Include="Mono.Cecil.Mdb">
      <HintPath>..\..\..\packages\Mono.Cecil.0.9.5.4\lib\net40\Mono.Cecil.Mdb.dll</HintPath>
      <Private>True</Private>
    </Reference>
    <Reference Include="Mono.Cecil.Pdb">
      <HintPath>..\..\..\packages\Mono.Cecil.0.9.5.4\lib\net40\Mono.Cecil.Pdb.dll</HintPath>
      <Private>True</Private>
    </Reference>
    <Reference Include="Mono.Cecil.Rocks">
      <HintPath>..\..\..\packages\Mono.Cecil.0.9.5.4\lib\net40\Mono.Cecil.Rocks.dll</HintPath>
      <Private>True</Private>
    </Reference>
    <Reference Include="mscorlib" />
    <Reference Include="Newtonsoft.Json">
      <HintPath>..\..\..\packages\Newtonsoft.Json.4.5.11\lib\net35\Newtonsoft.Json.dll</HintPath>
    </Reference>
    <Reference Include="NuGet.Core">
      <HintPath>..\..\..\packages\NuGet.Core.2.5.0\lib\net40-Client\NuGet.Core.dll</HintPath>
      <Private>True</Private>
    </Reference>
    <Reference Include="System" />
    <Reference Include="System.Configuration" />
    <Reference Include="System.ServiceProcess" />
    <Reference Include="System.Web" />
    <Reference Include="System.Xml" />
    <Reference Include="System.Xml.Linq" />
    <Reference Include="System.Core" />
  </ItemGroup>
</Project><|MERGE_RESOLUTION|>--- conflicted
+++ resolved
@@ -76,11 +76,8 @@
     <Compile Include="NUnitHelper.fs" />
     <Compile Include="XUnitHelper.fs" />
     <Compile Include="MSpecHelper.fs" />
-<<<<<<< HEAD
     <Compile Include="FileSet.fs" />
     <Compile Include="MsBuildLogger.fs" />
-=======
->>>>>>> f8f0af79
     <Compile Include="MSBuildHelper.fs" />
     <Compile Include="ZipHelper.fs" />
     <Compile Include="FileHelper.fs" />
