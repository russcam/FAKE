--- conflicted
+++ resolved
@@ -12,17 +12,14 @@
 
 /// RestorePackage defaults params  
 let RestorePackageDefaults =
-<<<<<<< HEAD
     { ToolPath = "./tools/NuGet/NuGet.exe"
-=======
-    { ToolPath = "./tools/nuget/nuget.exe"
       Sources = []
->>>>>>> d0e9c47a
       TimeOut = TimeSpan.FromMinutes 5.
       OutputPath = "./packages" }
 
 type RestoreSinglePackageParams = 
     { ToolPath: string
+      Sources: string list
       TimeOut: TimeSpan
       OutputPath: string
       Version: Version option
@@ -32,6 +29,7 @@
 /// RestoreSinglePackageParams defaults params  
 let RestoreSinglePackageDefaults =
     { ToolPath = RestorePackageDefaults.ToolPath
+      Sources = []
       TimeOut = TimeSpan.FromMinutes 2.
       OutputPath = RestorePackageDefaults.OutputPath
       Version = None
@@ -59,7 +57,12 @@
 let RestorePackageId setParams packageId = 
     traceStartTask "RestorePackageId" packageId
     let parameters = RestoreSinglePackageDefaults |> setParams
-    let args = buildNuGetArgs setParams packageId
+    let sources =
+        parameters.Sources
+        |> List.map (fun source -> " \"-Source\" \"" + source + "\"")
+        |> String.Concat
+
+    let args = buildNuGetArgs setParams packageId + sources
     runNuGet parameters.ToolPath parameters.TimeOut args (fun () -> failwithf "Package installation of package %s failed." packageId)
   
     traceEndTask "RestorePackageId" packageId
@@ -67,16 +70,12 @@
            
 let RestorePackage setParams package = 
     traceStartTask "RestorePackage" package
-<<<<<<< HEAD
     let (parameters:RestorePackageParams) = RestorePackageDefaults |> setParams
-=======
-    
+
     let sources =
         parameters.Sources
         |> List.map (fun source -> " \"-Source\" \"" + source + "\"")
         |> String.Concat
-
->>>>>>> d0e9c47a
     let args =
         " \"install\" \"" + (package |> FullName) + "\"" +
         " \"-OutputDirectory\" \"" + (parameters.OutputPath |> FullName) + "\"" +
